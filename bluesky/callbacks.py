--- conflicted
+++ resolved
@@ -149,21 +149,15 @@
         >>> RE(my_scan, subs={'event': my_plotter})
         """
         super().__init__()
-<<<<<<< HEAD
-        fig = plt.figure()
-        self.ax = fig.add_subplot(1, 1, 1)
+        fig, ax = plt.subplots()
+        # stash the figure so we can re-show it later if it gets closed (or
+        # something)
+        self.fig = fig
         fig.show()
         if legend_keys is None:
             legend_keys = []
         self.legend_keys = ['scan_id'] + legend_keys
-=======
-        fig, ax = plt.subplots()
-        fig.show()
-        # stash the figure so we can re-show it later if it gets closed (or
-        # something)
-        self.fig = fig
         self.ax = ax
->>>>>>> 0eb3f0c0
         self.ax.set_ylabel(y)
         self.ax.set_xlabel(x or 'sequence #')
         self.ax.margins(.1)
