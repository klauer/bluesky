import time as ttime
import sys
from itertools import count
from collections import namedtuple, deque, defaultdict
import uuid
import signal
import threading
from queue import Queue, Empty
import numpy as np

from utils import CallbackRegistry, SignalHandler

from lmfit.models import GaussianModel, LinearModel

beamline_id = 'test'
owner = 'tester'
custom = {}
scan_id = 123


class Msg(namedtuple('Msg_base', ['command', 'obj', 'args', 'kwargs'])):
    __slots__ = ()

    def __new__(cls, command, obj=None, *args, **kwargs):
        return super(Msg, cls).__new__(cls, command, obj, args, kwargs)

    def __repr__(self):
        return '{}: ({}), {}, {}'.format(
            self.command, self.obj, self.args, self.kwargs)


class Base:
    def __init__(self, name, fields):
        self._name = name
        self._fields = fields

    def describe(self):
        return {k: {'source': self._name, 'dtype': 'number'}
                for k in self._fields}

    def __repr__(self):
        return '{}: {}'.format(self._klass, self._name)


class Reader(Base):
    _klass = 'reader'

    def __init__(self, *args, **kwargs):
        super(Reader, self).__init__(*args, **kwargs)
        self._cnt = 0

    def read(self):
        data = dict()
        for k in self._fields:
            data[k] = {'value': self._cnt, 'timestamp': ttime.time()}
            self._cnt += 1

        return data

    def trigger(self):
        pass


class Mover(Base):
    _klass = 'mover'

    def __init__(self, *args, **kwargs):
        super(Mover, self).__init__(*args, **kwargs)
        self._data = {k: {'value': 0, 'timestamp': ttime.time()}
                      for k in self._fields}
        self._staging = None
        self.moving = False

    def read(self):
        return dict(self._data)

    def set(self, new_values):
        if set(new_values) - set(self._data):
            raise ValueError('setting non-existent field')
        self._staging = new_values

    def trigger(self, *, block_group=None):
        # block_group is handled by the RunEngine
        self.moving = True
        ttime.sleep(0.1)  # simulate moving time
        if self._staging:
            for k, v in self._staging.items():
                self._data[k] = {'value': v, 'timestamp': ttime.time()}

        self.moving = False
        self._staging = None

    def settle(self):
        pass


class SynGauss(Reader):
    """
    Evaluate a point on a Gaussian based on the value of a motor.

    Example
    -------
    motor = Mover('motor', ['pos'])
    det = SynGauss('sg', motor, 'pos', center=0, Imax=1, sigma=1)
    """
    _klass = 'reader'

    def __init__(self, name, motor, motor_field, center, Imax, sigma=1):
        super(SynGauss, self).__init__(name, 'I')
        self._motor = motor
        self._motor_field = motor_field
        self.center = center
        self.Imax = Imax
        self.sigma = sigma

    def trigger(self):
        m = self._motor._data[self._motor_field]['value']
        v = self.Imax * np.exp(-(m - self.center)**2 / (2 * self.sigma**2))
        self._data = {'intensity': {'value': v, 'timestamp': ttime.time()}}

    def read(self):
        return self._data


class FlyMagic(Base):
    _klass = 'flyer'

    def __init__(self, name, motor, det, scan_points=15):
        super(FlyMagic, self).__init__(name, [motor, det])
        self._motor = motor
        self._det = det
        self._scan_points = scan_points
        self._time = None
        self._fly_count = 0

    def reset(self):
        self._fly_count= 0

    def kickoff(self):
        self._time = ttime.time()
        self._fly_count += 1

    def collect(self):
        if self._time is None:
            raise RuntimeError("Must kick off flyscan before you collect")

        dtheta = (np.pi / 10) * self._fly_count
        X = np.linspace(0, 2*np.pi, self._scan_points)
        Y = np.sin(X + dtheta)
        dt = (ttime.time() - self._time) / self._scan_points
        T = dt * np.arange(self._scan_points) + self._time

        for j, (t, x, y) in enumerate(zip(T, X, Y)):
            ev = {'time': t,
                  'data': {self._motor: x,
                           self._det: y},
                  'timestamps': {self._motor: t,
                           self._det: t}
                  }

            yield ev
        self._time = None


<<<<<<< HEAD
def MoveRead_gen(motor, detector):
    try:
        for j in range(10):
            yield Msg('create')
            yield Msg('set', motor, {'x': j})
            yield Msg('trigger', motor)
            yield Msg('trigger', detector)
            yield Msg('read', detector)
            yield Msg('read', motor)
            yield Msg('save')
    finally:
        print('Generator finished')


def SynGauss_gen(syngaus, motor_steps, motor_limit=None):
    try:
        for x in motor_steps:
            yield Msg('create')
            yield Msg('set', syngaus, {syngaus.motor_name: x})
            yield Msg('trigger', syngaus)
            yield Msg('sleep', None, .1)
            ret = yield Msg('read', syngaus)
            yield Msg('save')
            if motor_limit is not None:
                if ret[syngaus.motor_name] > motor_limit:
                    break
    finally:
        print('generator finished')


def find_center_gen(syngaus, initial_center, initial_width,
                    output_mutable):
    tol = .01
    seen_x = deque()
    seen_y = deque()

    for x in np.linspace(initial_center - initial_width,
                         initial_center + initial_center,
                         5, endpoint=True):
        yield Msg('set', syngaus, {syngaus.motor_name: x})
        yield Msg('trigger', syngaus)
        yield Msg('sleep', None, .1,)
        ret = yield Msg('read', syngaus)
        seen_x.append(ret[syngaus.motor_name])
        seen_y.append(ret[syngaus.det_name])
    model = GaussianModel() + LinearModel()
    guesses = {'amplitude': np.max(seen_y),
               'center': initial_center,
               'sigma': initial_width,
               'slope': 0, 'intercept': 0}
    while True:
        x = np.asarray(seen_x)
        y = np.asarray(seen_y)
        res = model.fit(y, x=x, **guesses)
        old_guess = guesses
        guesses = res.values

        if np.abs(old_guess['center'] - guesses['center']) < tol:
            break

        yield Msg('set', syngaus, {syngaus.motor_name: guesses['center']})
        yield Msg('trigger', syngaus)
        yield Msg('sleep', None, .1)
        ret = yield Msg('read', syngaus)
        seen_x.append(ret[syngaus.motor_name])
        seen_y.append(ret[syngaus.det_name])

    output_mutable.update(guesses)


def fly_gen(flyer):
    yield Msg('kickoff', flyer)
    yield Msg('collect', flyer)
    yield Msg('kickoff', flyer)
    yield Msg('collect', flyer)


=======
>>>>>>> 80c781cc
class RunEngine:
    def __init__(self):
        self._panic = False
        self._abort = False
        self._hard_pause_requested = False
        self._soft_pause_requested = False
        self._paused = False
        self._sigint_handler = None
        self._sigtstp_handler = None
        self._objs_read = deque()  # objects read in one Event
        self._read_cache = deque()  # cache of obj.read() in one Event
        self._describe_cache = dict()  # cache of all obj.describe() output
        self._descriptor_uids = dict()  # cache of all Descriptor uids
        self._sequence_counters = dict()  # a seq_num counter per Descriptor
        self._block_groups = defaultdict(set)  # sets of objs to wait for
        self._temp_callback_ids = set()  # ids from CallbackRegistry
        self._msg_cache = None  # may be used to hold recently processed msgs
        self._command_registry = {
            'create': self._create,
            'save': self._save,
            'read': self._read,
            'null': self._null,
            'set': self._set,
            'trigger': self._trigger,
            'sleep': self._sleep,
            'wait': self._wait,
            'checkpoint': self._checkpoint,
            'pause': self._pause,
            'collect': self._collect,
            'kickoff': self._kickoff
            }

        # queues for passing Documents from "scan thread" to main thread
        queue_names = ['start', 'stop', 'event', 'descriptor']
        self._queues = {name: Queue() for name in queue_names}

        # public dispatcher for callbacks processed on the main thread
        self.dispatcher = Dispatcher(self._queues)
        self.subscribe = self.dispatcher.subscribe
        self.unsubscribe = self.dispatcher.unsubscribe

        # For why this function is necessary, see
        # http://stackoverflow.com/a/13355291/1221924
        def make_push_func(name):
            return lambda doc: self._push_to_queue(name, doc)

        # private registry of callbacks processed on the "scan thread"
        self._scan_cb_registry = CallbackRegistry()
        for name in self._queues.keys():
            self._register_scan_callback(name, make_push_func(name))

        self.verbose = True

    def clear(self):
        self._panic = False
        self._abort = False
        self._hard_pause_requested = False
        self._soft_pause_requested = False
        self._paused = False
        self._objs_read.clear()
        self._read_cache.clear()
        self._describe_cache.clear()
        self._descriptor_uids.clear()
        self._sequence_counters.clear()
        self._msg_cache = None
        # Unsubscribe for per-run callbacks.
        for cid in self._temp_callback_ids:
            self.unsubscribe(cid)
        self._temp_callback_ids.clear()

    def register_command(self, name, func):
        self._command_registry[name] = func

    def unregister_command(self, name):
        del self._command_registry[name]

    def panic(self):
        # Release GIL by sleeping, allowing other threads to set panic.
        ttime.sleep(0.01)
        self._panic = True

    def all_is_well(self):
        self._panic = False

    def request_pause(self, hard=False):
        # to be called by other threads
        # Ctrl+Z and Ctrl+C also set these
        if hard:
            self._hard_pause_requested = True
        else:
            self._soft_pause_requested = True

    def _register_scan_callback(self, name, func):
        """Register a callback to be processed by the scan thread.

        Functions registered here are guaranteed to be run (there is no Queue
        involved) and they block the scan's progress until they return.
        """
        return self._scan_cb_registry.connect(name, func)

    def _push_to_queue(self, name, doc):
        self._queues[name].put(doc)

    def run(self, gen, subscriptions={}, use_threading=True):
        self.clear()
        for name, func in subscriptions.items():
            self._temp_callback_ids.add(self.subscribe(name, func))
        self._run_start_uid = new_uid()
        if self._panic:
            raise PanicStateError("RunEngine is in a panic state. The run "
                                  "was aborted before it began. No records "
                                  "of this run were created.")
        with SignalHandler(signal.SIGINT) as self._sigint_handler:  # ^C
            def func():
                return self.run_engine(gen)
            if use_threading:
                self._thread = threading.Thread(target=func)
                self._thread.start()
                while self._thread.is_alive() and not self._paused:
                    self.dispatcher.process_all_queues()
            else:
                func()
                self.dispatcher.process_all_queues()
            self.dispatcher.process_all_queues()  # catch any stragglers

    def resume(self):
        self._soft_pause_requested = False
        self._hard_pause_requested = False
        with SignalHandler(signal.SIGINT) as self._sigint_handler:  # ^C
            self._paused = False
            while self._thread.is_alive() and not self._paused:
                self.dispatcher.process_all_queues()
        self.dispatcher.process_all_queues()  # catch any stragglers

    def abort(self):
        self._abort = True
        self.resume()

    def run_engine(self, gen):
        # This function is optionally run on its own thread.
        doc = dict(uid=self._run_start_uid,
                   time=ttime.time(), beamline_id=beamline_id, owner=owner,
                   scan_id=scan_id, **custom)
        self.debug("*** Emitted RunStart:\n%s" % doc)
        self.emit('start', doc)
        response = None
        exit_status = None
        reason = ''
        try:
            while True:
                # self.debug('MSG_CACHE', self._msg_cache)
                # Check for panic.
                if self._panic:
                    exit_status = 'fail'
                    raise PanicStateError("Something put the RunEngine into a "
                                          "panic state after the run began. "
                                          "Records were created, but the run "
                                          "was marked with "
                                          "exit_status='fail'.")

                # Check for pause requests from keyboard.
                if self._sigint_handler.interrupted:
                    self.debug("RunEngine detected a SIGINT (Ctrl+C)")
                    self.request_pause(hard=True)
                    self._sigint_handler.interrupted = False

                # If a hard pause was requested, sleep.
                if self._hard_pause_requested:
                    if self._msg_cache is None:
                        exit_status = 'abort'
                        raise RunInterrupt("*** Hard pause requested. There "
                                           "are no checkpoints. Cannot resume;"
                                           " must abort. Run aborted.")
                    self._paused = True
                    self.debug("*** Hard pause requested. Sleeping until "
                               "resume() is called. "
                               "Will rerun from last 'checkpoint' command.")
                    while True:
                        ttime.sleep(0.5)
                        if not self._paused:
                            break
                    if self._abort:
                        exit_status = 'abort'
                        raise RunInterrupt("Run aborted.")
                    self._rerun_from_checkpoint()

                # If a soft pause was requested, acknowledge it, but wait
                # for a 'checkpoint' command to catch it (see self._checkpoint).
                if self._soft_pause_requested:
                    self.debug("*** Soft pause requested. Continuing to "
                        "process messages until the next 'checkpoint' command.")

                # Normal operation
                msg = gen.send(response)
                if self._msg_cache is not None:
                    # We have a checkpoint.
                    self._msg_cache.append(msg)
                response = self._command_registry[msg.command](msg)

                self.debug('{}\n   ret: {}'.format(msg, response))
        except StopIteration:
            exit_status = 'success'
        except Exception as err:
            exit_status = 'fail'
            reason = str(err)
            raise err
        finally:
            doc = dict(run_start=self._run_start_uid,
                       time=ttime.time(),
                       exit_status=exit_status,
                       reason=reason)
            self.emit('stop', doc)
            self.debug("*** Emitted RunStop:\n%s" % doc)
            sys.stdout.flush()

    def _create(self, msg):
        self._read_cache.clear()
        self._objs_read.clear()

    def _read(self, msg):
        obj = msg.obj
        self._objs_read.append(obj)
        if obj not in self._describe_cache:
            self._describe_cache[obj] = obj.describe()
        ret = obj.read(*msg.args, **msg.kwargs)
        self._read_cache.append(ret)
        return ret

    def _save(self, msg):
        # The Event Descriptor is uniquely defined by the set of objects
        # read in this Event grouping.
        objs_read = frozenset(self._objs_read)

        # Event Descriptor
        if objs_read not in self._descriptor_uids:
            # We don't not have an Event Descriptor for this set.
            data_keys = {}
            [data_keys.update(self._describe_cache[obj]) for obj in objs_read]
            _fill_missing_fields(data_keys)  # TODO Move this to ophyd/controls.
            descriptor_uid = new_uid()
            doc = dict(run_start=self._run_start_uid, time=ttime.time(),
                       data_keys=data_keys, uid=descriptor_uid)
            self.emit('descriptor', doc)
            self.debug("*** Emitted Event Descriptor:\n%s" % doc)
            self._descriptor_uids[objs_read] = descriptor_uid
            self._sequence_counters[objs_read] = count(1)
        else:
            descriptor_uid = self._descriptor_uids[objs_read]

        # Events
        seq_num = next(self._sequence_counters[objs_read])
        event_uid = new_uid()
        # Merge list of readings into single dict.
        readings = {k: v for d in self._read_cache for k, v in d.items()}
        for key in readings:
            readings[key]['value'] = _sanitize_np(readings[key]['value'])
        data, timestamps = _rearrange_into_parallel_dicts(readings)
        doc = dict(descriptor=descriptor_uid,
                   time=ttime.time(), data=data, timestamps=timestamps,
                   seq_num=seq_num, uid=event_uid)
        self.emit('event', doc)
        self.debug("*** Emitted Event:\n%s" % doc)

    def _kickoff(self, msg):
        return msg.obj.kickoff(*msg.args, **msg.kwargs)

    def _collect(self, msg):
        obj = msg.obj
        if obj not in self._describe_cache:
            self._describe_cache[obj] = obj.describe()

        obj_read = frozenset((obj,))
        if obj_read not in self._descriptor_uids:
            # We don't not have an Event Descriptor for this set.
            data_keys = obj.describe()
            descriptor_uid = new_uid()
            doc = dict(run_start=self._run_start_uid, time=ttime.time(),
                       data_keys=data_keys, uid=descriptor_uid)
            self.emit('descriptor', doc)
            self.debug("Emitted Event Descriptor:\n%s" % doc)
            self._descriptor_uids[obj_read] = descriptor_uid
            self._sequence_counters[obj_read] = count(1)
        else:
            descriptor_uid = self._descriptor_uids[obj_read]

        for ev in obj.collect():
            seq_num = next(self._sequence_counters[obj_read])
            event_uid = new_uid()
            reading = ev['data']
            for key in ev['data']:
                reading[key] = _sanitize_np(reading[key])
            ev['data'] = reading
            ev['descriptor'] = descriptor_uid
            ev['seq_num'] = seq_num
            ev['uid'] = event_uid
            self.emit('event', ev)
            self.debug("Emitted Event:\n%s" % ev)

    def _null(self, msg):
        pass

    def _set(self, msg):
        return msg.obj.set(*msg.args, **msg.kwargs)

    def _trigger(self, msg):
        if 'block_group' in msg.kwargs:
            group = msg.kwargs['block_group']
            self._block_groups[group].add(msg.obj)
        return msg.obj.trigger(*msg.args, **msg.kwargs)

    def _wait(self, msg):
        # Block progress until every object that was trigged
        # triggered with the keyword argument `block=group` is done.
        group = msg.kwargs.get('group', msg.args[0])
        objs = self._block_groups[group]
        while True:
            if not any([obj.moving for obj in objs]):
                break
        del self._block_groups[group]
        return objs

    def _sleep(self, msg):
        return ttime.sleep(*msg.args)

    def _pause(self, msg):
        self.request_pause(*msg.args, **msg.kwargs)

    def _checkpoint(self, msg):
        self._msg_cache = deque()
        if self._soft_pause_requested:
            self._paused = True
            self.debug("*** Checkpoint reached. Sleeping until resume() is "
                  "called. Will resume from checkpoint.")
            while True:
                ttime.sleep(0.5)
                if not self._paused:
                    break

    def _rerun_from_checkpoint(self):
        self.debug("*** Rerunning from checkpoint...")
        for msg in self._msg_cache:
            response = self._command_registry[msg.command](msg)
            self.debug('{}\n   ret: {} '
                '(On rerun, responses are not sent.)'.format(
                msg, response))

    def emit(self, name, doc):
        self._scan_cb_registry.process(name, doc)

    def debug(self, msg):
        if self.verbose:
            print(msg)


class Dispatcher(object):
    """Dispatch documents to user-defined consumers on the main thread."""

    def __init__(self, queues, timeout=0.05):
        self.queues = queues
        self.timeout = timeout
        self.cb_registry = CallbackRegistry()

    def process_queue(self, name):
        queue = self.queues[name]
        try:
            document = queue.get(timeout=self.timeout)
        except Empty:
            pass
        else:
            self.cb_registry.process(name, document)

    def process_all_queues(self):
        for name in self.queues.keys():
            self.process_queue(name)

    def subscribe(self, name, func):
        """
        Register a function to consume Event documents.

        The Run Engine can execute callback functions at the start and end
        of a scan, and after the insertion of new Event Descriptors
        and Events.

        Parameters
        ----------
        name: {'start', 'descriptor', 'event', 'stop'}
        func: callable
            expecting signature like ``f(mongoengine.Document)``
        """
        if name not in self.queues.keys():
            raise ValueError("Valid callbacks: {0}".format(self.queues.keys()))
        return self.cb_registry.connect(name, func)

    def unsubscribe(self, callback_id):
        """
        Unregister a callback function using its integer ID.

        Parameters
        ----------
        callback_id : int
            the ID issued by `subscribe`
        """
        self.cb_registry.disconnect(callback_id)


def new_uid():
    return str(uuid.uuid4())


def _sanitize_np(val):
    "Convert any numpy objects into built-in Python types."
    if isinstance(val, np.generic):
        if np.isscalar(val):
            return val.item()
        return val.tolist()
    return val


def _rearrange_into_parallel_dicts(readings):
    data = {}
    timestamps = {}
    for key, payload in readings.items():
        data[key] = payload['value']
        timestamps[key] = payload['timestamp']
    return data, timestamps


def _fill_missing_fields(data_keys):
    """This is a stop-gap until all describe() methods are complete."""
    result = {}
    for key, value in data_keys.items():
        result[key] = {}
        # required keys
        result[key]['source'] = value.get('source')
        result[key]['dtype']  = value.get('dtype', 'number')  # just guessing
        # optional keys
        if 'shape' in value:
            result[key]['shape'] = value['shape']
        if 'external' in value:
            result[key]['external'] = value['external']


class PanicStateError(Exception):
    pass


class RunInterrupt(KeyboardInterrupt):
    pass<|MERGE_RESOLUTION|>--- conflicted
+++ resolved
@@ -162,86 +162,6 @@
         self._time = None
 
 
-<<<<<<< HEAD
-def MoveRead_gen(motor, detector):
-    try:
-        for j in range(10):
-            yield Msg('create')
-            yield Msg('set', motor, {'x': j})
-            yield Msg('trigger', motor)
-            yield Msg('trigger', detector)
-            yield Msg('read', detector)
-            yield Msg('read', motor)
-            yield Msg('save')
-    finally:
-        print('Generator finished')
-
-
-def SynGauss_gen(syngaus, motor_steps, motor_limit=None):
-    try:
-        for x in motor_steps:
-            yield Msg('create')
-            yield Msg('set', syngaus, {syngaus.motor_name: x})
-            yield Msg('trigger', syngaus)
-            yield Msg('sleep', None, .1)
-            ret = yield Msg('read', syngaus)
-            yield Msg('save')
-            if motor_limit is not None:
-                if ret[syngaus.motor_name] > motor_limit:
-                    break
-    finally:
-        print('generator finished')
-
-
-def find_center_gen(syngaus, initial_center, initial_width,
-                    output_mutable):
-    tol = .01
-    seen_x = deque()
-    seen_y = deque()
-
-    for x in np.linspace(initial_center - initial_width,
-                         initial_center + initial_center,
-                         5, endpoint=True):
-        yield Msg('set', syngaus, {syngaus.motor_name: x})
-        yield Msg('trigger', syngaus)
-        yield Msg('sleep', None, .1,)
-        ret = yield Msg('read', syngaus)
-        seen_x.append(ret[syngaus.motor_name])
-        seen_y.append(ret[syngaus.det_name])
-    model = GaussianModel() + LinearModel()
-    guesses = {'amplitude': np.max(seen_y),
-               'center': initial_center,
-               'sigma': initial_width,
-               'slope': 0, 'intercept': 0}
-    while True:
-        x = np.asarray(seen_x)
-        y = np.asarray(seen_y)
-        res = model.fit(y, x=x, **guesses)
-        old_guess = guesses
-        guesses = res.values
-
-        if np.abs(old_guess['center'] - guesses['center']) < tol:
-            break
-
-        yield Msg('set', syngaus, {syngaus.motor_name: guesses['center']})
-        yield Msg('trigger', syngaus)
-        yield Msg('sleep', None, .1)
-        ret = yield Msg('read', syngaus)
-        seen_x.append(ret[syngaus.motor_name])
-        seen_y.append(ret[syngaus.det_name])
-
-    output_mutable.update(guesses)
-
-
-def fly_gen(flyer):
-    yield Msg('kickoff', flyer)
-    yield Msg('collect', flyer)
-    yield Msg('kickoff', flyer)
-    yield Msg('collect', flyer)
-
-
-=======
->>>>>>> 80c781cc
 class RunEngine:
     def __init__(self):
         self._panic = False
